//
// API.AI .NET SDK tests - client-side tests for API.AI
// =================================================
//
// Copyright (C) 2015 by Speaktoit, Inc. (https://www.speaktoit.com)
// https://www.api.ai
//
// ***********************************************************************************************************************
//
// Licensed under the Apache License, Version 2.0 (the "License"); you may not use this file except in compliance with
// the License. You may obtain a copy of the License at
//
//     http://www.apache.org/licenses/LICENSE-2.0
//
// Unless required by applicable law or agreed to in writing, software distributed under the License is distributed on
// an "AS IS" BASIS, WITHOUT WARRANTIES OR CONDITIONS OF ANY KIND, either express or implied. See the License for the
// specific language governing permissions and limitations under the License.
//
// ***********************************************************************************************************************

using System;
using System.Linq;
using NUnit.Framework;
using ApiAiSDK;
using ApiAiSDK.Model;
using System.Collections.Generic;

namespace ApiAiSDK.Tests
{
	[TestFixture]
	public class AIDataServiceTests
	{
		private const string SUBSCRIPTION_KEY = "cb9693af-85ce-4fbf-844a-5563722fc27f";
		private const string ACCESS_TOKEN = "3485a96fb27744db83e78b8c4bc9e7b7";

		[Test]
		public void TextRequestTest()
		{
			var dataService = CreateDataService();

		    var request = new AIRequest("Hello");
			
			var response = dataService.Request(request);
			Assert.IsNotNull(response);
			Assert.AreEqual("greeting", response.Result.Action);
            Assert.AreEqual("Hi! How are you?", response.Result.Fulfillment.Speech);
		}

	    private AIDataService CreateDataService()
	    {
	        var config = new AIConfiguration(SUBSCRIPTION_KEY, ACCESS_TOKEN, SupportedLanguage.English);
	        var dataService = new AIDataService(config);
	        return dataService;
	    }

	    [Test]
		public void DifferentAgentsTest()
		{
			var query = "I want pizza";

			{
				var dataService = CreateDataService();

				var request = new AIRequest(query);
				
				var response = dataService.Request(request);
				Assert.IsNotNull(response.Result);
				Assert.AreEqual("pizza", response.Result.Action);
				
			}

			{
				var config = new AIConfiguration(SUBSCRIPTION_KEY, "968235e8e4954cf0bb0dc07736725ecd", SupportedLanguage.English);
				var dataService = new AIDataService(config);
				var request = new AIRequest(query);
				
				var response = dataService.Request(request);
				Assert.IsNotNull(response.Result);
				Assert.IsTrue(string.IsNullOrEmpty(response.Result.Action));
				
			}

		}

		[Test]
		public void SessionTest()
		{
			var config = new AIConfiguration(SUBSCRIPTION_KEY, ACCESS_TOKEN, SupportedLanguage.English);
			
			var firstService = new AIDataService(config);
			var secondService = new AIDataService(config);

			{
				var weatherRequest = new AIRequest("weather");
				var weatherResponse = MakeRequest(firstService, weatherRequest);
                Assert.IsNotNull(weatherResponse);
			}
			
			{
				var checkSecondRequest = new AIRequest("check weather");
				var checkSecondResponse = MakeRequest(secondService, checkSecondRequest);
                Assert.IsEmpty(checkSecondResponse.Result.Action);
			}
			
			{
				var checkFirstRequest = new AIRequest("check weather");
				var checkFirstResponse = MakeRequest(firstService, checkFirstRequest);
				Assert.IsNotNull(checkFirstResponse.Result.Action);
				Assert.IsTrue(checkFirstResponse.Result.Action.Equals("checked", StringComparison.InvariantCultureIgnoreCase));
			}
		}

		[Test]
		public void ParametersTest()
		{
			var dataService = CreateDataService();
			
			var request = new AIRequest("what is your name");
			
			var response = MakeRequest(dataService, request);

			Assert.IsNotNull(response.Result.Parameters);
			Assert.IsTrue(response.Result.Parameters.Count > 0);

			Assert.IsTrue(response.Result.Parameters.ContainsKey("my_name"));
			Assert.IsTrue(response.Result.Parameters.ContainsValue("Sam"));

			Assert.IsNotNull(response.Result.Contexts);
			Assert.IsTrue(response.Result.Contexts.Length > 0);
			var context = response.Result.Contexts[0];

			Assert.IsNotNull(context.Parameters);
			Assert.IsTrue(context.Parameters.ContainsKey("my_name"));
			Assert.IsTrue(context.Parameters.ContainsValue("Sam"));
		}

        [Test]
        public void ContextsTest()
        {
            var dataService = CreateDataService();
            var aiRequest = new AIRequest("weather");

            dataService.ResetContexts();

            var aiResponse = MakeRequest(dataService, aiRequest);
            var action = aiResponse.Result.Action;
            Assert.AreEqual("showWeather", action);
            Assert.IsTrue(aiResponse.Result.Contexts.Any(c=>c.Name == "weather"));
                
        }

        [Test]
        public void ResetContextsTest()
        {
            var dataService = CreateDataService();

            dataService.ResetContexts();

            {
                var aiRequest = new AIRequest("what is your name");
                var aiResponse = MakeRequest(dataService, aiRequest);
                Assert.IsTrue(aiResponse.Result.Contexts.Any(c=>c.Name == "name_question"));
                var resetSucceed = dataService.ResetContexts();
                Assert.IsTrue(resetSucceed);
            }

            {
                var aiRequest = new AIRequest("hello");
                var aiResponse = MakeRequest(dataService, aiRequest);
                Assert.IsFalse(aiResponse.Result.Contexts.Any(c=>c.Name == "name_question"));
            }
                
        }

        [Test]
        public void EntitiesTest()
        {
            var dataService = CreateDataService();

            var aiRequest = new AIRequest("hi nori");

            var myDwarfs = new Entity("dwarfs");
            myDwarfs.AddEntry(new EntityEntry("Ori", new [] {"ori", "Nori"}));
            myDwarfs.AddEntry(new EntityEntry("bifur", new [] {"Bofur","Bombur"}));

            var extraEntities = new List<Entity> { myDwarfs };

            aiRequest.Entities = extraEntities;

            var aiResponse = MakeRequest(dataService, aiRequest);

            Assert.IsTrue(!string.IsNullOrEmpty(aiResponse.Result.ResolvedQuery));
            Assert.AreEqual("say_hi", aiResponse.Result.Action);
            Assert.AreEqual("hi Bilbo, I am Ori", aiResponse.Result.Fulfillment.Speech);
        }

        [Test]
        [ExpectedException(typeof(AIServiceException))]
        public void WrongEntitiesTest()
        {
            var dataService = CreateDataService();

            var aiRequest = new AIRequest("hi nori");

            var myDwarfs = new Entity("not_dwarfs");
            myDwarfs.AddEntry(new EntityEntry("Ori", new [] {"ori", "Nori"}));
            myDwarfs.AddEntry(new EntityEntry("bifur", new [] {"Bofur","Bombur"}));

            var extraEntities = new List<Entity> { myDwarfs };

            aiRequest.Entities = extraEntities;

            MakeRequest(dataService, aiRequest);
        }

        [Test]
        public void ComplexParameterTest()
        {
            var config = new AIConfiguration(SUBSCRIPTION_KEY, 
                "23e7d37f6dd24e4eb7dbbd7491f832cf", // special agent with domains
                SupportedLanguage.English);
            
            var dataService = new AIDataService(config);

            var aiRequest = new AIRequest("Turn off TV at 7pm");
            var response = MakeRequest(dataService, aiRequest);

            Assert.AreEqual("domains", response.Result.Source);
            Assert.AreEqual("smarthome.appliances_off", response.Result.Action);

            var actionCondition = response.Result.GetJsonParameter("action_condition");

            var timeToken = actionCondition.SelectToken("time");
            Assert.IsNotNull(timeToken);
<<<<<<< HEAD
=======
        }

        [Test]
	    public void InputContextWithParametersTest()
	    {
            var dataService = CreateDataService();

            var aiRequest = new AIRequest("and for tomorrow");
            var aiContext = new AIContext
            {
                Name = "weather",
                Parameters = new Dictionary<string,string>
                {
                    { "location", "London"}
                }
            };

            aiRequest.Contexts =
                new List<AIContext>
                {
                    aiContext
                };

            var response = MakeRequest(dataService, aiRequest);

            Assert.AreEqual("Weather in London for tomorrow", response.Result.Fulfillment.Speech);
	    }

        [Test]
        public void ContextLifespanTest()
        {
            var dataService = CreateDataService();
            var aiResponse = MakeRequest(dataService, new AIRequest("weather in london"));
            Assert.AreEqual(2, aiResponse.Result.GetContext("shortContext").Lifespan.Value);
            Assert.AreEqual(5, aiResponse.Result.GetContext("weather").Lifespan.Value);
            Assert.AreEqual(10, aiResponse.Result.GetContext("longContext").Lifespan.Value);

            for (int i = 0; i < 3; i++)
            {
                aiResponse = MakeRequest(dataService, new AIRequest("another request"));
            }
            Assert.IsNull(aiResponse.Result.GetContext("shortContext"));
            Assert.IsNotNull(aiResponse.Result.GetContext("weather"));
            Assert.IsNotNull(aiResponse.Result.GetContext("longContext"));

            for (int i = 0; i < 3; i++)
            {
                aiResponse = MakeRequest(dataService, new AIRequest("another request"));
            }
            Assert.IsNull(aiResponse.Result.GetContext("shortContext"));
            Assert.IsNull(aiResponse.Result.GetContext("weather"));
            Assert.IsNotNull(aiResponse.Result.GetContext("longContext"));
        }

        [Test]
        public void InputContextLifespanTest()
        {
            var dataService = CreateDataService();
            var aiRequest = new AIRequest("and for tomorrow");
            var aiContext = new AIContext
            {
                Name = "weather",
                Parameters = new Dictionary<string, string>
                {
                    { "location", "London"}
                },
                Lifespan = 2
            };

            aiRequest.Contexts =
                new List<AIContext>
                {
                    aiContext
                };

            var response = MakeRequest(dataService, aiRequest);
            Assert.IsNotNull(response.Result.GetContext("weather"));

            for (int i = 0; i < 2; i++)
            {
                response = MakeRequest(dataService, new AIRequest("next request"));
            }

            Assert.IsNotNull(response.Result.GetContext("weather"));
            response = MakeRequest(dataService, new AIRequest("next request"));
            Assert.IsNull(response.Result.GetContext("weather"));
>>>>>>> bd73a9e5
        }


		private AIResponse MakeRequest(AIDataService service, AIRequest request)
		{
			var aiResponse = service.Request(request);
			Assert.IsNotNull(aiResponse);
			Assert.IsFalse(aiResponse.IsError);
			Assert.IsFalse(string.IsNullOrEmpty(aiResponse.Id));
			Assert.IsNotNull(aiResponse.Result);
			return aiResponse;
		}

	}
}
<|MERGE_RESOLUTION|>--- conflicted
+++ resolved
@@ -232,8 +232,6 @@
 
             var timeToken = actionCondition.SelectToken("time");
             Assert.IsNotNull(timeToken);
-<<<<<<< HEAD
-=======
         }
 
         [Test]
@@ -320,7 +318,6 @@
             Assert.IsNotNull(response.Result.GetContext("weather"));
             response = MakeRequest(dataService, new AIRequest("next request"));
             Assert.IsNull(response.Result.GetContext("weather"));
->>>>>>> bd73a9e5
         }
 
 
